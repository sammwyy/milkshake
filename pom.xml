<?xml version="1.0" encoding="UTF-8"?>
<project xmlns="http://maven.apache.org/POM/4.0.0" xmlns:xsi="http://www.w3.org/2001/XMLSchema-instance" xsi:schemaLocation="http://maven.apache.org/POM/4.0.0 http://maven.apache.org/xsd/maven-4.0.0.xsd">
  <modelVersion>4.0.0</modelVersion>

  <groupId>com.dotphin</groupId>
<<<<<<< HEAD
  <artifactId>milkshake-orm</artifactId>
  <version>1.0.1</version>
=======
  <artifactId>milkshake-odm</artifactId>
  <version>1.0</version>
>>>>>>> dcef867b

  <name>milkshake-odm</name>
  <!-- FIXME change it to the project's website -->
  <url>http://www.example.com</url>

  <properties>
    <project.build.sourceEncoding>UTF-8</project.build.sourceEncoding>
    <maven.compiler.source>1.8</maven.compiler.source>
    <maven.compiler.target>1.8</maven.compiler.target>
  </properties>

  <repositories>
    <repository>
      <id>2lstudios-repo</id>
      <url>https://ci.2lstudios.dev/plugin/repository/everything</url>
    </repository>
  </repositories>

  <dependencies>
    <dependency>
      <groupId>org.mongodb</groupId>
      <artifactId>mongodb-driver-sync</artifactId>
      <version>4.3.3</version>
    </dependency>
    <dependency>
      <groupId>com.dotphin</groupId>
      <artifactId>class-serializer</artifactId>
      <version>0.0.4</version>
    </dependency>
    <dependency>
      <groupId>junit</groupId>
      <artifactId>junit</artifactId>
      <version>4.13.2</version>
      <scope>test</scope>
    </dependency>
  </dependencies>

  <build>
    <!-- lock down plugins versions to avoid using Maven defaults (may be moved to parent pom) -->
    <plugins>
      <!-- clean lifecycle, see https://maven.apache.org/ref/current/maven-core/lifecycles.html#clean_Lifecycle -->
      <plugin>
        <artifactId>maven-clean-plugin</artifactId>
        <version>3.1.0</version>
      </plugin>
      <plugin>
        <groupId>org.apache.maven.plugins</groupId>
        <artifactId>maven-surefire-plugin</artifactId>
        <version>2.22.2</version>
      </plugin>
      <!-- default lifecycle, jar packaging: see https://maven.apache.org/ref/current/maven-core/default-bindings.html#Plugin_bindings_for_jar_packaging -->
      <plugin>
        <groupId>org.apache.maven.plugins</groupId>
        <artifactId>maven-assembly-plugin</artifactId>
        <executions>
          <execution>
            <phase>package</phase>
            <goals>
              <goal>single</goal>
            </goals>
            <configuration>
              <descriptorRefs>
                <descriptorRef>jar-with-dependencies</descriptorRef>
              </descriptorRefs>
            </configuration>
          </execution>
        </executions>
      </plugin>
    </plugins>
  </build>
</project><|MERGE_RESOLUTION|>--- conflicted
+++ resolved
@@ -3,13 +3,8 @@
   <modelVersion>4.0.0</modelVersion>
 
   <groupId>com.dotphin</groupId>
-<<<<<<< HEAD
-  <artifactId>milkshake-orm</artifactId>
+  <artifactId>milkshake-odm</artifactId>
   <version>1.0.1</version>
-=======
-  <artifactId>milkshake-odm</artifactId>
-  <version>1.0</version>
->>>>>>> dcef867b
 
   <name>milkshake-odm</name>
   <!-- FIXME change it to the project's website -->
